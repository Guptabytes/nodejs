--- conflicted
+++ resolved
@@ -118,15 +118,9 @@
 	eventBus eventbus.EventBus,
 	proposal market.ServiceProposal,
 	promiseHandler promiseHandler,
-<<<<<<< HEAD
 	providersHermes common.Address,
-) func(identity.Identity, identity.Identity, common.Address, string) (session.PaymentEngine, error) {
-	return func(providerID, consumerID identity.Identity, hermesID common.Address, sessionID string) (session.PaymentEngine, error) {
-=======
-	providersAccountant common.Address,
 ) func(identity.Identity, identity.Identity, common.Address, string) (service.PaymentEngine, error) {
-	return func(providerID, consumerID identity.Identity, accountantID common.Address, sessionID string) (service.PaymentEngine, error) {
->>>>>>> a59fa410
+	return func(providerID, consumerID identity.Identity, hermesID common.Address, sessionID string) (service.PaymentEngine, error) {
 		exchangeChan, err := exchangeMessageReceiver(channel)
 		if err != nil {
 			return nil, err
