/*
 * Copyright (C) 2019 The "MysteriumNetwork/node" Authors.
 *
 * This program is free software: you can redistribute it and/or modify
 * it under the terms of the GNU General Public License as published by
 * the Free Software Foundation, either version 3 of the License, or
 * (at your option) any later version.
 *
 * This program is distributed in the hope that it will be useful,
 * but WITHOUT ANY WARRANTY; without even the implied warranty of
 * MERCHANTABILITY or FITNESS FOR A PARTICULAR PURPOSE.  See the
 * GNU General Public License for more details.
 *
 * You should have received a copy of the GNU General Public License
 * along with this program.  If not, see <http://www.gnu.org/licenses/>.
 */

package event

import (
	"math/big"
	"time"

	"github.com/ethereum/go-ethereum/common"
	"github.com/mysteriumnetwork/node/identity"
	"github.com/mysteriumnetwork/node/market"
)

const (
	// AppTopicSession represents the session change topic.
	AppTopicSession = "Session change"
	// AppTopicDataTransferred represents the data transfer topic.
	AppTopicDataTransferred = "Session data transferred"
	// AppTopicTokensEarned is a topic for publish events about tokens earned as a provider.
	AppTopicTokensEarned = "SessionTokensEarned"
)

// AppEventDataTransferred represents the data transfer event
type AppEventDataTransferred struct {
	ID       string
	Up, Down uint64
}

// AppEventTokensEarned is an update on tokens earned during current session
type AppEventTokensEarned struct {
	ProviderID identity.Identity
	SessionID  string
	Total      *big.Int
}

// Status represents the different actions that might happen on a session
type Status string

const (
	// CreatedStatus indicates a session has been created
	CreatedStatus Status = "CreatedStatus"
	// RemovedStatus indicates a session has been removed
	RemovedStatus Status = "RemovedStatus"
	// AcknowledgedStatus indicates a session has been reported as a success from consumer side
	AcknowledgedStatus Status = "AcknowledgedStatus"
)

// AppEventSession represents the session change payload
type AppEventSession struct {
	Status  Status
	Service ServiceContext
	Session SessionContext
}

// ServiceContext holds service context metadata
type ServiceContext struct {
	ID string
}

// SessionContext holds session context metadata
type SessionContext struct {
<<<<<<< HEAD
	ID         string
	StartedAt  time.Time
	ConsumerID identity.Identity
	HermesID   common.Address
	Proposal   market.ServiceProposal
=======
	ID               string
	StartedAt        time.Time
	ConsumerID       identity.Identity
	ConsumerLocation market.Location
	AccountantID     common.Address
	Proposal         market.ServiceProposal
>>>>>>> 3016d188
}<|MERGE_RESOLUTION|>--- conflicted
+++ resolved
@@ -74,18 +74,10 @@
 
 // SessionContext holds session context metadata
 type SessionContext struct {
-<<<<<<< HEAD
-	ID         string
-	StartedAt  time.Time
-	ConsumerID identity.Identity
-	HermesID   common.Address
-	Proposal   market.ServiceProposal
-=======
 	ID               string
 	StartedAt        time.Time
 	ConsumerID       identity.Identity
 	ConsumerLocation market.Location
-	AccountantID     common.Address
+	HermesID         common.Address
 	Proposal         market.ServiceProposal
->>>>>>> 3016d188
 }