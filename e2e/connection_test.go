--- conflicted
+++ resolved
@@ -49,29 +49,19 @@
 	consumerPassphrase          = "localconsumer"
 	providerID                  = "0xd1a23227bd5ad77f36ba62badcb78a410a1db6c5"
 	providerPassphrase          = "localprovider"
-<<<<<<< HEAD
 	chainID               int64 = 80001
-	hermesID                    = "0xf2e2c77D2e7207d8341106E6EfA469d1940FD0d8"
-	hermes2ID                   = "0x55fB2d361DE2aED0AbeaBfD77cA7DC8516225771"
-=======
-	chainID               int64 = 5
 	hermesID                    = "0x676b9a084aC11CEeF680AF6FFbE99b24106F47e7"
 	hermes2ID                   = "0x66D0a6DD6c1120B0e11513A4bA439f6eaed0E0Ed"
->>>>>>> 288190e5
 	mystAddress                 = "0x4D1d104AbD4F4351a0c51bE1e9CA0750BbCa1665"
 	registryAddress             = "0x241F6e1d0bb17f45767dc60a6bd3d21cdb543a0c"
-	channelimplementation       = "0xAA9C4E723609Cb913430143fbc86D3CBe7ADCa21"
+	channelImplementation       = "0xAA9C4E723609Cb913430143fbc86D3CBe7ADCa21"
 	addressForTopups            = "0xa29fb77b25181df094908b027821a7492ca4245b"
 	tenthThou                   = float64(1) / float64(10000)
 )
 
 var ethClient *ethclient.Client
-<<<<<<< HEAD
 var ethClientL2 *ethclient.Client
-var ethSigner func(signer types.Signer, address common.Address, tx *types.Transaction) (*types.Transaction, error)
-=======
 var ethSigner func(address common.Address, tx *types.Transaction) (*types.Transaction, error)
->>>>>>> 288190e5
 var transactorMongo *Mongo
 
 var (
@@ -476,15 +466,11 @@
 
 	ethClient = c
 
-<<<<<<< HEAD
 	c2, err := ethclient.Dial("ws://ganache2:8545")
 	assert.NoError(t, err)
 	ethClientL2 = c2
 
-	ethSigner = func(signer types.Signer, address common.Address, tx *types.Transaction) (*types.Transaction, error) {
-=======
 	ethSigner = func(address common.Address, tx *types.Transaction) (*types.Transaction, error) {
->>>>>>> 288190e5
 		return ks.SignTx(acc, tx, cid)
 	}
 }
