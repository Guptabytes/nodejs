/*
 * Copyright (C) 2018 The "MysteriumNetwork/node" Authors.
 *
 * This program is free software: you can redistribute it and/or modify
 * it under the terms of the GNU General Public License as published by
 * the Free Software Foundation, either version 3 of the License, or
 * (at your option) any later version.
 *
 * This program is distributed in the hope that it will be useful,
 * but WITHOUT ANY WARRANTY; without even the implied warranty of
 * MERCHANTABILITY or FITNESS FOR A PARTICULAR PURPOSE.  See the
 * GNU General Public License for more details.
 *
 * You should have received a copy of the GNU General Public License
 * along with this program.  If not, see <http://www.gnu.org/licenses/>.
 */

package mysterium

import (
	"errors"
	"fmt"
	"net/http"
	"path/filepath"
	"time"

	"github.com/rs/zerolog"

	"github.com/mysteriumnetwork/node/cmd"
	"github.com/mysteriumnetwork/node/config"
	"github.com/mysteriumnetwork/node/consumer/entertainment"
	"github.com/mysteriumnetwork/node/core/connection"
	"github.com/mysteriumnetwork/node/core/connection/connectionstate"
	"github.com/mysteriumnetwork/node/core/discovery/proposal"
	"github.com/mysteriumnetwork/node/core/ip"
	"github.com/mysteriumnetwork/node/core/location"
	"github.com/mysteriumnetwork/node/core/node"
	"github.com/mysteriumnetwork/node/core/quality"
	"github.com/mysteriumnetwork/node/core/state"
	"github.com/mysteriumnetwork/node/eventbus"
	"github.com/mysteriumnetwork/node/feedback"
	"github.com/mysteriumnetwork/node/identity"
	"github.com/mysteriumnetwork/node/identity/registry"
	"github.com/mysteriumnetwork/node/identity/selector"
	"github.com/mysteriumnetwork/node/logconfig"
	"github.com/mysteriumnetwork/node/market"
	"github.com/mysteriumnetwork/node/metadata"
	"github.com/mysteriumnetwork/node/pilvytis"
	"github.com/mysteriumnetwork/node/requests"
	"github.com/mysteriumnetwork/node/router"
	"github.com/mysteriumnetwork/node/services/wireguard"
	wireguard_connection "github.com/mysteriumnetwork/node/services/wireguard/connection"
	"github.com/mysteriumnetwork/node/session/pingpong"
	"github.com/mysteriumnetwork/node/session/pingpong/event"
	"github.com/mysteriumnetwork/payments/crypto"
)

// MobileNode represents node object tuned for mobile device.
type MobileNode struct {
	shutdown                  func() error
	node                      *cmd.Node
	stateKeeper               *state.Keeper
	connectionManager         connection.Manager
	locationResolver          *location.Cache
	identitySelector          selector.Handler
	signerFactory             identity.SignerFactory
	identityMover             *identity.Mover
	ipResolver                ip.Resolver
	eventBus                  eventbus.EventBus
	connectionRegistry        *connection.Registry
	proposalsManager          *proposalsManager
	feedbackReporter          *feedback.Reporter
	transactor                *registry.Transactor
	identityRegistry          registry.IdentityRegistry
	identityChannelCalculator *pingpong.AddressProvider
	consumerBalanceTracker    *pingpong.ConsumerBalanceTracker
	pilvytis                  *pilvytis.Service
	chainID                   int64
	startTime                 time.Time
	sessionStorage            SessionStorage
	entertainmentEstimator    *entertainment.Estimator
	residentCountry           *identity.ResidentCountry
	filterPresetStorage       *proposal.FilterPresetStorage
}

// MobileNodeOptions contains common mobile node options.
type MobileNodeOptions struct {
	Testnet3                       bool
	Localnet                       bool
	NATHolePunching                bool
	KeepConnectedOnFail            bool
	MysteriumAPIAddress            string
	BrokerAddresses                []string
	EtherClientRPCL1               []string
	EtherClientRPCL2               []string
	FeedbackURL                    string
	QualityOracleURL               string
	IPDetectorURL                  string
	LocationDetectorURL            string
	TransactorEndpointAddress      string
	HermesEndpointAddress          string
	Chain1ID                       int64
	Chain2ID                       int64
	ActiveChainID                  int64
	PilvytisAddress                string
	MystSCAddress                  string
	RegistrySCAddress              string
	HermesSCAddress                string
	ChannelImplementationSCAddress string
	CacheTTLSeconds                int
}

// ConsumerPaymentConfig defines consumer side payment configuration
type ConsumerPaymentConfig struct {
	PriceGiBMax  string
	PriceHourMax string
}

// DefaultNodeOptions returns default options.
func DefaultNodeOptions() *MobileNodeOptions {
	return &MobileNodeOptions{
<<<<<<< HEAD
		Testnet3:                       true,
		ExperimentNATPunching:          true,
=======
		Testnet2:                       true,
		NATHolePunching:                true,
>>>>>>> e4d18158
		KeepConnectedOnFail:            true,
		MysteriumAPIAddress:            metadata.Testnet3Definition.MysteriumAPIAddress,
		BrokerAddresses:                metadata.Testnet3Definition.BrokerAddresses,
		EtherClientRPCL1:               metadata.Testnet3Definition.Chain1.EtherClientRPC,
		EtherClientRPCL2:               metadata.Testnet3Definition.Chain2.EtherClientRPC,
		FeedbackURL:                    "https://feedback.mysterium.network",
		QualityOracleURL:               "https://testnet3-quality.mysterium.network/api/v2",
		IPDetectorURL:                  "https://testnet3-location.mysterium.network/api/v1/location",
		LocationDetectorURL:            "https://testnet3-location.mysterium.network/api/v1/location",
		TransactorEndpointAddress:      metadata.Testnet3Definition.TransactorAddress,
		ActiveChainID:                  metadata.Testnet3Definition.DefaultChainID,
		Chain1ID:                       metadata.Testnet3Definition.Chain1.ChainID,
		Chain2ID:                       metadata.Testnet3Definition.Chain2.ChainID,
		PilvytisAddress:                metadata.Testnet3Definition.PilvytisAddress,
		MystSCAddress:                  metadata.Testnet3Definition.Chain2.MystAddress,
		RegistrySCAddress:              metadata.Testnet3Definition.Chain2.RegistryAddress,
		HermesSCAddress:                metadata.Testnet3Definition.Chain2.HermesID,
		ChannelImplementationSCAddress: metadata.Testnet3Definition.Chain2.ChannelImplAddress,
		CacheTTLSeconds:                5,
	}
}

// NewNode function creates new Node.
func NewNode(appPath string, options *MobileNodeOptions) (*MobileNode, error) {
	var di cmd.Dependencies

	if appPath == "" {
		return nil, errors.New("node app path is required")
	}

	dataDir := filepath.Join(appPath, ".mysterium")
	currentDir := appPath
	if err := loadUserConfig(dataDir); err != nil {
		return nil, err
	}

	config.Current.SetDefault(config.FlagChainID.Name, options.ActiveChainID)
	config.Current.SetDefault(config.FlagKeepConnectedOnFail.Name, options.KeepConnectedOnFail)
	config.Current.SetDefault(config.FlagDefaultCurrency.Name, metadata.DefaultNetwork.DefaultCurrency)
	config.Current.SetDefault(config.FlagSTUNservers.Name, []string{"stun.l.google.com:19302", "stun1.l.google.com:19302", "stun2.l.google.com:19302"})
	config.Current.SetDefault(config.FlagUDPListenPorts.Name, "10000:60000")

	network := node.OptionsNetwork{
<<<<<<< HEAD
		Testnet3:              options.Testnet3,
		Localnet:              options.Localnet,
		ExperimentNATPunching: options.ExperimentNATPunching,
		MysteriumAPIAddress:   options.MysteriumAPIAddress,
		BrokerAddresses:       options.BrokerAddresses,
		EtherClientRPCL1:      options.EtherClientRPCL1,
		EtherClientRPCL2:      options.EtherClientRPCL2,
		ChainID:               options.ActiveChainID,
=======
		Testnet2:            options.Testnet2,
		Localnet:            options.Localnet,
		NATHolePunching:     options.NATHolePunching,
		MysteriumAPIAddress: options.MysteriumAPIAddress,
		BrokerAddresses:     options.BrokerAddresses,
		EtherClientRPC:      options.EtherClientRPC,
		ChainID:             options.ChainID,
>>>>>>> e4d18158
		DNSMap: map[string][]string{
			"testnet3-location.mysterium.network": {"167.233.11.60"},
			"testnet3-quality.mysterium.network":  {"167.233.11.60"},
			"feedback.mysterium.network":          {"116.203.17.150"},
			"api.ipify.org": {
				"54.204.14.42", "54.225.153.147", "54.235.83.248", "54.243.161.145",
				"23.21.109.69", "23.21.126.66",
				"50.19.252.36",
				"174.129.214.20",
			},
		},
	}
	logOptions := logconfig.LogOptions{
		LogLevel: zerolog.DebugLevel,
		LogHTTP:  false,
		Filepath: filepath.Join(dataDir, "mysterium-node"),
	}

	nodeOptions := node.Options{
		LogOptions: logOptions,
		Directories: node.OptionsDirectory{
			Data:     dataDir,
			Storage:  filepath.Join(dataDir, "db"),
			Keystore: filepath.Join(dataDir, "keystore"),
			Runtime:  currentDir,
		},

		TequilapiEnabled:        false,
		SwarmDialerDNSHeadstart: time.Millisecond * 1500,
		Keystore: node.OptionsKeystore{
			UseLightweight: true,
		},
		UI: node.OptionsUI{
			UIEnabled: false,
		},
		FeedbackURL:    options.FeedbackURL,
		OptionsNetwork: network,
		Quality: node.OptionsQuality{
			Type:    node.QualityTypeMORQA,
			Address: options.QualityOracleURL,
		},
		Discovery: node.OptionsDiscovery{
			Types:        []node.DiscoveryType{node.DiscoveryTypeAPI},
			Address:      network.MysteriumAPIAddress,
			FetchEnabled: false,
			DHT: node.OptionsDHT{
				Address:        "0.0.0.0",
				Port:           0,
				Protocol:       "tcp",
				BootstrapPeers: []string{},
			},
		},
		Location: node.OptionsLocation{
			IPDetectorURL: options.IPDetectorURL,
			Type:          node.LocationTypeOracle,
			Address:       options.LocationDetectorURL,
		},
		Transactor: node.OptionsTransactor{
			TransactorEndpointAddress:       options.TransactorEndpointAddress,
			ProviderMaxRegistrationAttempts: 10,
			ProviderRegistrationRetryDelay:  time.Minute * 3,
		},
		Payments: node.OptionsPayments{
			MaxAllowedPaymentPercentile:    1500,
			BCTimeout:                      time.Second * 30,
			HermesPromiseSettlingThreshold: 0.1,
			SettlementTimeout:              time.Hour * 2,
		},
		Chains: node.OptionsChains{
			Chain1: metadata.ChainDefinition{
				RegistryAddress:    options.RegistrySCAddress,
				HermesID:           options.HermesSCAddress,
				ChannelImplAddress: options.ChannelImplementationSCAddress,
				MystAddress:        options.MystSCAddress,
				ChainID:            options.Chain1ID,
			},
			Chain2: metadata.ChainDefinition{
				RegistryAddress:    options.RegistrySCAddress,
				HermesID:           options.HermesSCAddress,
				ChannelImplAddress: options.ChannelImplementationSCAddress,
				MystAddress:        options.MystSCAddress,
				ChainID:            options.Chain2ID,
			},
		},
		Consumer:        true,
		PilvytisAddress: options.PilvytisAddress,
	}

	err := di.Bootstrap(nodeOptions)
	if err != nil {
		return nil, fmt.Errorf("could not bootstrap dependencies: %w", err)
	}

	mobileNode := &MobileNode{
		shutdown:                  di.Shutdown,
		node:                      di.Node,
		stateKeeper:               di.StateKeeper,
		connectionManager:         di.ConnectionManager,
		locationResolver:          di.LocationResolver,
		identitySelector:          di.IdentitySelector,
		signerFactory:             di.SignerFactory,
		ipResolver:                di.IPResolver,
		eventBus:                  di.EventBus,
		connectionRegistry:        di.ConnectionRegistry,
		feedbackReporter:          di.Reporter,
		transactor:                di.Transactor,
		identityRegistry:          di.IdentityRegistry,
		consumerBalanceTracker:    di.ConsumerBalanceTracker,
		identityChannelCalculator: di.AddressProvider,
		proposalsManager: newProposalsManager(
			di.ProposalRepository,
			di.FilterPresetStorage,
			time.Duration(options.CacheTTLSeconds)*time.Second,
		),
		pilvytis:       di.Pilvytis,
		startTime:      time.Now(),
		chainID:        nodeOptions.OptionsNetwork.ChainID,
		sessionStorage: di.SessionStorage,
		identityMover:  di.IdentityMover,
		entertainmentEstimator: entertainment.NewEstimator(
			config.FlagPaymentPriceGiB.Value,
			config.FlagPaymentPriceHour.Value,
		),
		residentCountry:     di.ResidentCountry,
		filterPresetStorage: di.FilterPresetStorage,
	}

	return mobileNode, nil
}

// GetDefaultCurrency returns the current default currency set.
func (mb *MobileNode) GetDefaultCurrency() string {
	return config.Current.GetString(config.FlagDefaultCurrency.Name)
}

// ProposalChangeCallback represents proposal callback.
type ProposalChangeCallback interface {
	OnChange(proposal []byte)
}

// GetLocationResponse represents location response.
type GetLocationResponse struct {
	IP      string
	Country string
}

// GetLocation return current location including country and IP.
func (mb *MobileNode) GetLocation() (*GetLocationResponse, error) {
	c := requests.NewHTTPClientWithTransport(http.DefaultTransport.(*http.Transport), 30*time.Second)
	resolver := location.NewOracleResolver(c, DefaultNodeOptions().LocationDetectorURL)
	loc, err := resolver.DetectLocation()
	// TODO this is temporary workaround to show correct location on Android.
	// This needs to be fixed on the di level to make sure we are using correct resolver in transport and in visual part.
	// loc, err := mb.locationResolver.DetectLocation()
	if err != nil {
		return nil, fmt.Errorf("could not get location: %w", err)
	}

	return &GetLocationResponse{
		IP:      loc.IP,
		Country: loc.Country,
	}, nil
}

// GetStatusResponse represents status response.
type GetStatusResponse struct {
	State       string
	ProviderID  string
	ServiceType string
}

// GetStatus returns current connection state and provider info if connected to VPN.
func (mb *MobileNode) GetStatus() *GetStatusResponse {
	status := mb.connectionManager.Status()

	return &GetStatusResponse{
		State:       string(status.State),
		ProviderID:  status.Proposal.ProviderID,
		ServiceType: status.Proposal.ServiceType,
	}
}

// StatisticsChangeCallback represents statistics callback.
type StatisticsChangeCallback interface {
	OnChange(duration int64, bytesReceived int64, bytesSent int64, tokensSpent float64)
}

// RegisterStatisticsChangeCallback registers callback which is called on active connection
// statistics change.
func (mb *MobileNode) RegisterStatisticsChangeCallback(cb StatisticsChangeCallback) {
	_ = mb.eventBus.SubscribeAsync(connectionstate.AppTopicConnectionStatistics, func(e connectionstate.AppEventConnectionStatistics) {
		var tokensSpent float64
		if mb.stateKeeper.GetState().Connection.Invoice.AgreementTotal != nil {
			tokensSpent = crypto.BigMystToFloat(mb.stateKeeper.GetState().Connection.Invoice.AgreementTotal)
		}

		cb.OnChange(int64(e.SessionInfo.Duration().Seconds()), int64(e.Stats.BytesReceived), int64(e.Stats.BytesSent), tokensSpent)
	})
}

// ConnectionStatusChangeCallback represents status callback.
type ConnectionStatusChangeCallback interface {
	OnChange(status string)
}

// RegisterConnectionStatusChangeCallback registers callback which is called on active connection
// status change.
func (mb *MobileNode) RegisterConnectionStatusChangeCallback(cb ConnectionStatusChangeCallback) {
	_ = mb.eventBus.SubscribeAsync(connectionstate.AppTopicConnectionState, func(e connectionstate.AppEventConnectionState) {
		cb.OnChange(string(e.State))
	})
}

// BalanceChangeCallback represents balance change callback.
type BalanceChangeCallback interface {
	OnChange(identityAddress string, balance float64)
}

// RegisterBalanceChangeCallback registers callback which is called on identity balance change.
func (mb *MobileNode) RegisterBalanceChangeCallback(cb BalanceChangeCallback) {
	_ = mb.eventBus.SubscribeAsync(event.AppTopicBalanceChanged, func(e event.AppEventBalanceChanged) {
		balance := crypto.BigMystToFloat(e.Current)
		cb.OnChange(e.Identity.Address, balance)
	})
}

// ConnectRequest represents connect request.
/*
 * DNSOption:
 *	- "auto" (default) tries the following with fallbacks: provider's DNS -> client's system DNS -> public DNS
 *  - "provider" uses DNS servers from provider's system configuration
 *  - "system" uses DNS servers from client's system configuration
 */
type ConnectRequest struct {
	IdentityAddress   string
	ProviderID        string
	ServiceType       string
	DNSOption         string
	DisableKillSwitch bool
	ForceReconnect    bool
}

func (cr *ConnectRequest) dnsOption() (connection.DNSOption, error) {
	if len(cr.DNSOption) > 0 {
		return connection.NewDNSOption(cr.DNSOption)
	}

	return connection.DNSOptionAuto, nil
}

// ConnectResponse represents connect response with optional error code and message.
type ConnectResponse struct {
	ErrorCode    string
	ErrorMessage string
}

const (
	connectErrInvalidProposal     = "InvalidProposal"
	connectErrInsufficientBalance = "InsufficientBalance"
	connectErrUnknown             = "Unknown"
)

// Connect connects to given provider.
func (mb *MobileNode) Connect(req *ConnectRequest) *ConnectResponse {
	proposal, err := mb.proposalsManager.repository.Proposal(market.ProposalID{
		ProviderID:  req.ProviderID,
		ServiceType: req.ServiceType,
	})

	qualityEvent := quality.ConnectionEvent{
		ServiceType: req.ServiceType,
		ConsumerID:  req.IdentityAddress,
		ProviderID:  req.ProviderID,
	}

	if err != nil {
		qualityEvent.Stage = quality.StageGetProposal
		qualityEvent.Error = err.Error()
		mb.eventBus.Publish(quality.AppTopicConnectionEvents, qualityEvent)

		return &ConnectResponse{
			ErrorCode:    connectErrInvalidProposal,
			ErrorMessage: err.Error(),
		}
	}

	dnsOption, err := req.dnsOption()
	if err != nil {
		return &ConnectResponse{
			ErrorCode:    connectErrUnknown,
			ErrorMessage: err.Error(),
		}
	}
	connectOptions := connection.ConnectParams{
		DisableKillSwitch: req.DisableKillSwitch,
		DNS:               dnsOption,
	}

	hermes, err := mb.identityChannelCalculator.GetActiveHermes(mb.chainID)
	if err != nil {
		return &ConnectResponse{
			ErrorCode:    connectErrUnknown,
			ErrorMessage: err.Error(),
		}
	}

	if err := mb.connectionManager.Connect(identity.FromAddress(req.IdentityAddress), hermes, *proposal, connectOptions); err != nil {
		qualityEvent.Stage = quality.StageConnectionUnknownError
		qualityEvent.Error = err.Error()
		mb.eventBus.Publish(quality.AppTopicConnectionEvents, qualityEvent)

		if errors.Is(err, connection.ErrInsufficientBalance) {
			return &ConnectResponse{
				ErrorCode: connectErrInsufficientBalance,
			}
		}

		return &ConnectResponse{
			ErrorCode:    connectErrUnknown,
			ErrorMessage: err.Error(),
		}
	}

	qualityEvent.Stage = quality.StageConnectionOK
	mb.eventBus.Publish(quality.AppTopicConnectionEvents, qualityEvent)

	return &ConnectResponse{}
}

// Reconnect is deprecated, we are doing reconnect now in the connection manager.
// TODO remove this from mobile app and here too.
func (mb *MobileNode) Reconnect(req *ConnectRequest) *ConnectResponse {
	return &ConnectResponse{}
}

// Disconnect disconnects or cancels current connection.
func (mb *MobileNode) Disconnect() error {
	if err := mb.connectionManager.Disconnect(); err != nil {
		return fmt.Errorf("could not disconnect: %w", err)
	}

	return nil
}

// GetBalanceRequest represents balance request.
type GetBalanceRequest struct {
	IdentityAddress string
}

// GetBalanceResponse represents balance response.
type GetBalanceResponse struct {
	Balance float64
}

// GetBalance returns current balance.
func (mb *MobileNode) GetBalance(req *GetBalanceRequest) (*GetBalanceResponse, error) {
	balance := mb.consumerBalanceTracker.GetBalance(mb.chainID, identity.FromAddress(req.IdentityAddress))
	b := crypto.BigMystToFloat(balance)

	return &GetBalanceResponse{Balance: b}, nil
}

// SendFeedbackRequest represents user feedback request.
type SendFeedbackRequest struct {
	Email       string
	Description string
}

// SendFeedback sends user feedback via feedback reported.
func (mb *MobileNode) SendFeedback(req *SendFeedbackRequest) error {
	report := feedback.UserReport{
		Email:       req.Email,
		Description: req.Description,
	}

	result, err := mb.feedbackReporter.NewIssue(report)
	if err != nil {
		return fmt.Errorf("could not create user report: %w", err)
	}

	if !result.Success {
		return errors.New("user report sent but got error response")
	}

	return nil
}

// Shutdown function stops running mobile node.
func (mb *MobileNode) Shutdown() error {
	return mb.shutdown()
}

// WaitUntilDies function returns when node stops.
func (mb *MobileNode) WaitUntilDies() error {
	return mb.node.Wait()
}

// OverrideWireguardConnection overrides default wireguard connection implementation to more mobile adapted one.
func (mb *MobileNode) OverrideWireguardConnection(wgTunnelSetup WireguardTunnelSetup) {
	wireguard.Bootstrap()

	factory := func() (connection.Connection, error) {
		opts := wireGuardOptions{
			statsUpdateInterval: 1 * time.Second,
			handshakeTimeout:    1 * time.Minute,
		}

		return NewWireGuardConnection(
			opts,
			newWireguardDevice(wgTunnelSetup),
			mb.ipResolver,
			wireguard_connection.NewHandshakeWaiter(),
		)
	}
	mb.connectionRegistry.Register(wireguard.ServiceType, factory)

	router.SetProtectFunc(wgTunnelSetup.Protect)
}

// HealthCheckData represents node health check info.
type HealthCheckData struct {
	Uptime    string     `json:"uptime"`
	Version   string     `json:"version"`
	BuildInfo *BuildInfo `json:"build_info"`
}

// BuildInfo represents node build info.
type BuildInfo struct {
	Commit      string `json:"commit"`
	Branch      string `json:"branch"`
	BuildNumber string `json:"build_number"`
}

// HealthCheck returns node health check data.
func (mb *MobileNode) HealthCheck() *HealthCheckData {
	return &HealthCheckData{
		Uptime:  time.Since(mb.startTime).String(),
		Version: metadata.VersionAsString(),
		BuildInfo: &BuildInfo{
			Commit:      metadata.BuildCommit,
			Branch:      metadata.BuildBranch,
			BuildNumber: metadata.BuildNumber,
		},
	}
}<|MERGE_RESOLUTION|>--- conflicted
+++ resolved
@@ -119,13 +119,8 @@
 // DefaultNodeOptions returns default options.
 func DefaultNodeOptions() *MobileNodeOptions {
 	return &MobileNodeOptions{
-<<<<<<< HEAD
 		Testnet3:                       true,
-		ExperimentNATPunching:          true,
-=======
-		Testnet2:                       true,
 		NATHolePunching:                true,
->>>>>>> e4d18158
 		KeepConnectedOnFail:            true,
 		MysteriumAPIAddress:            metadata.Testnet3Definition.MysteriumAPIAddress,
 		BrokerAddresses:                metadata.Testnet3Definition.BrokerAddresses,
@@ -169,24 +164,14 @@
 	config.Current.SetDefault(config.FlagUDPListenPorts.Name, "10000:60000")
 
 	network := node.OptionsNetwork{
-<<<<<<< HEAD
-		Testnet3:              options.Testnet3,
-		Localnet:              options.Localnet,
-		ExperimentNATPunching: options.ExperimentNATPunching,
-		MysteriumAPIAddress:   options.MysteriumAPIAddress,
-		BrokerAddresses:       options.BrokerAddresses,
-		EtherClientRPCL1:      options.EtherClientRPCL1,
-		EtherClientRPCL2:      options.EtherClientRPCL2,
-		ChainID:               options.ActiveChainID,
-=======
-		Testnet2:            options.Testnet2,
+		Testnet3:            options.Testnet3,
 		Localnet:            options.Localnet,
 		NATHolePunching:     options.NATHolePunching,
 		MysteriumAPIAddress: options.MysteriumAPIAddress,
 		BrokerAddresses:     options.BrokerAddresses,
-		EtherClientRPC:      options.EtherClientRPC,
-		ChainID:             options.ChainID,
->>>>>>> e4d18158
+		EtherClientRPCL1:    options.EtherClientRPCL1,
+		EtherClientRPCL2:    options.EtherClientRPCL2,
+		ChainID:             options.ActiveChainID,
 		DNSMap: map[string][]string{
 			"testnet3-location.mysterium.network": {"167.233.11.60"},
 			"testnet3-quality.mysterium.network":  {"167.233.11.60"},
