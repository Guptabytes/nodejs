--- conflicted
+++ resolved
@@ -30,7 +30,6 @@
 	PreviousValidUNtil time.Time                `json:"previous_valid_until"`
 }
 
-<<<<<<< HEAD
 // PriceHistory represents the current and previous price.
 type PriceHistory struct {
 	Current  *PriceByType `json:"current"`
@@ -41,21 +40,6 @@
 type PriceByType struct {
 	Residential *Price `json:"residential"`
 	Other       *Price `json:"other"`
-=======
-// NewPrice creates a new Price instance.
-func NewPrice(perHour, perGiB uint64, currency money.Currency) Price {
-	return Price{
-		Currency: currency,
-		PerHour:  new(big.Int).SetUint64(perHour),
-		PerGiB:   new(big.Int).SetUint64(perGiB),
-	}
-}
-
-// NewPricePtr returns a pointer to a new Price instance.
-func NewPricePtr(perHour, perGiB uint64, currency money.Currency) *Price {
-	price := NewPrice(perHour, perGiB, currency)
-	return &price
->>>>>>> 84de45d4
 }
 
 // Price represents the price.
@@ -69,24 +53,14 @@
 	return p.PricePerGiB.Cmp(big.NewInt(0)) == 0 && p.PricePerHour.Cmp(big.NewInt(0)) == 0
 }
 
-<<<<<<< HEAD
 // NewPrice creates a new Price instance.
 func NewPrice(perHour, perGiB int64) *Price {
 	return &Price{
 		PricePerHour: big.NewInt(perHour),
 		PricePerGiB:  big.NewInt(perGiB),
 	}
-=======
-// Validate validates the price.
-func (p Price) Validate() error {
-	return validation.ValidateStruct(&p,
-		validation.Field(&p.Currency, validation.Required),
-		validation.Field(&p.PerHour, validation.Required),
-		validation.Field(&p.PerGiB, validation.Required),
-	)
 }
 
 func (p Price) String() string {
-	return p.PerHour.String() + "/h, " + p.PerGiB.String() + "/GiB, " + "Currency: " + string(p.Currency)
->>>>>>> 84de45d4
+	return p.PricePerHour.String() + "/h, " + p.PricePerGiB.String() + "/GiB "
 }