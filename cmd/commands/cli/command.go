--- conflicted
+++ resolved
@@ -265,81 +265,7 @@
 	if len(line) > 0 {
 		return c.help()
 	}
-<<<<<<< HEAD
-
-	service, err := c.tequilapi.ServiceStart(contract.ServiceStartRequest{
-		ProviderID:     providerID,
-		Type:           serviceType,
-		AccessPolicies: contract.ServiceAccessPolicies{IDs: serviceOpts.AccessPolicyList},
-		Options:        serviceOpts.TypeOptions,
-	})
-	if err != nil {
-		clio.Info("Failed to start service: ", err)
-		return
-	}
-
-	clio.Status(service.Status,
-		"ID: "+service.ID,
-		"ProviderID: "+service.Proposal.ProviderID,
-		"Type: "+service.Proposal.ServiceType)
-}
-
-func (c *cliApp) serviceStop(id string) {
-	if err := c.tequilapi.ServiceStop(id); err != nil {
-		clio.Info("Failed to stop service: ", err)
-		return
-	}
-
-	clio.Status("Stopping", "ID: "+id)
-}
-
-func (c *cliApp) serviceList() {
-	services, err := c.tequilapi.Services()
-	if err != nil {
-		clio.Info("Failed to get a list of services: ", err)
-		return
-	}
-
-	for _, service := range services {
-		clio.Status(service.Status,
-			"ID: "+service.ID,
-			"ProviderID: "+service.Proposal.ProviderID,
-			"Type: "+service.Proposal.ServiceType)
-	}
-}
-
-func (c *cliApp) serviceSessions() {
-	sessions, err := c.tequilapi.Sessions()
-	if err != nil {
-		clio.Info("Failed to get a list of sessions: ", err)
-		return
-	}
-
-	clio.Status("Current sessions", len(sessions.Items))
-	for _, session := range sessions.Items {
-		clio.Status(
-			"ID: "+session.ID,
-			"ConsumerID: "+session.ConsumerID,
-			fmt.Sprintf("Data: %s/%s", datasize.FromBytes(session.BytesReceived).String(), datasize.FromBytes(session.BytesSent).String()),
-			fmt.Sprintf("Tokens: %s", money.New(session.Tokens)),
-		)
-	}
-}
-
-func (c *cliApp) serviceGet(id string) {
-	service, err := c.tequilapi.Service(id)
-	if err != nil {
-		clio.Info("Failed to get service info: ", err)
-		return
-	}
-
-	clio.Status(service.Status,
-		"ID: "+service.ID,
-		"ProviderID: "+service.Proposal.ProviderID,
-		"Type: "+service.Proposal.ServiceType)
-=======
-	return nil
->>>>>>> 5f8ca787
+	return nil
 }
 
 func (c *cliApp) connect(argsString string) (err error) {
