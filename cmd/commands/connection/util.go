--- conflicted
+++ resolved
@@ -26,11 +26,8 @@
 )
 
 func proposalFormatted(p *contract.ProposalDTO) string {
-<<<<<<< HEAD
-=======
 	ph := money.New(new(big.Int).SetUint64(p.Price.PerHour))
 	pg := money.New(new(big.Int).SetUint64(p.Price.PerGiB))
->>>>>>> 68f398a1
 	return fmt.Sprintf("| Identity: %s\t| Type: %s\t| Country: %s\t | Price: %s/hour\t%s/GiB\t|",
 		p.ProviderID,
 		p.Location.IPType,
